--- conflicted
+++ resolved
@@ -11,12 +11,9 @@
 
 ### Changed
 
-<<<<<<< HEAD
+* Beam transformed geometry with features is available using property `geometry`.
+* Adapted the `Data` interface of `Beam` and `Assembly` according to the changes in COMPAS core.
 * Beam geometry is created on demand.
-* Beam transformed geometry with features is available using property `geometry`.
-=======
-*  Adapted the `Data` interface of `Beam` and `Assembly` according to the changes in COMPAS core.
->>>>>>> e88a0353
 
 ### Removed
 
