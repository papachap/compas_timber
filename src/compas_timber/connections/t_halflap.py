--- conflicted
+++ resolved
@@ -27,41 +27,12 @@
     cut_plane_bias : float
         Allows lap to be shifted deeper into one beam or the other. Value should be between 0 and 1.0 without completely cutting through either beam. Default is 0.5.
 
-<<<<<<< HEAD
-    Attributes
-    ----------
-    beams : list(:class:`~compas_timber.parts.Beam`)
-        The beams joined by this joint.
-    beam_a : :class:`~compas_timber.parts.Beam`
-        The main beam to be joined.
-    beam_b : :class:`~compas_timber.parts.Beam`
-        The cross beam to be joined.
-    beam_a_key : str
-        The key of the main beam.
-    beam_b_key : str
-        The key of the cross beam.
-    features : list(:class:`~compas_timber.parts.Feature`)
-        The features created by this joint.
-    joint_type : str
-        A string representation of this joint's type.
-
-=======
->>>>>>> 0cc8b66c
     """
 
     SUPPORTED_TOPOLOGY = JointTopology.TOPO_T
 
-<<<<<<< HEAD
-    def __init__(self, beam_a=None, beam_b=None, flip_lap_side=False, cut_plane_bias=0.5, frame=None, key=None):
-        super(THalfLapJoint, self).__init__(beam_a, beam_b, flip_lap_side, cut_plane_bias, frame, key)
-
-    @property
-    def joint_type(self):
-        return "T-HalfLap"
-=======
     def __init__(self, main_beam=None, cross_beam=None, flip_lap_side=False, cut_plane_bias=0.5, **kwargs):
         super(THalfLapJoint, self).__init__(main_beam, cross_beam, flip_lap_side, cut_plane_bias, **kwargs)
->>>>>>> 0cc8b66c
 
     def add_features(self):
         assert self.beam_a and self.beam_b  # should never happen
@@ -81,15 +52,6 @@
         extension_tolerance = 0.01  # TODO: this should be proportional to the unit used
         self.beam_a.add_blank_extension(start_main + extension_tolerance, end_main + extension_tolerance, self.key)
 
-<<<<<<< HEAD
-        self.beam_a.add_features(MillVolume(negative_brep_beam_a))
-        self.beam_b.add_features(MillVolume(negative_brep_beam_b))
-
-        trim_frame = Frame(main_cutting_frame.point, main_cutting_frame.xaxis, -main_cutting_frame.yaxis)
-        f_main = CutFeature(trim_frame)
-        self.beam_a.add_features(f_main)
-        self.features.append(f_main)
-=======
         main_volume = MillVolume(negative_brep_main_beam)
         cross_volume = MillVolume(negative_brep_cross_beam)
         self.main_beam.add_features(main_volume)
@@ -99,5 +61,4 @@
         f_main = CutFeature(trim_frame)
         self.main_beam.add_features(f_main)
 
-        self.features = [main_volume, cross_volume, f_main]
->>>>>>> 0cc8b66c
+        self.features = [main_volume, cross_volume, f_main]