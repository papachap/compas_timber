--- conflicted
+++ resolved
@@ -1,15 +1,10 @@
 from compas.geometry import Frame
 from compas_timber.parts import MillVolume
-<<<<<<< HEAD
 from compas_timber.connections.lap_joint import LapJoint
 from compas_timber.connections.joint import Joint
-=======
-from compas_timber.utils import intersection_line_line_3D
 
-from .joint import Joint
+from .solver import JointTopology
 from .joint import BeamJoinningError
->>>>>>> ed795fc5
-from .solver import JointTopology
 
 
 class XHalfLapJoint(LapJoint):
