--- conflicted
+++ resolved
@@ -1,5 +1,12 @@
 from compas.geometry import Frame
-<<<<<<< HEAD
+from compas.geometry import Line
+from compas.geometry import Plane
+from compas.geometry import Point
+from compas.geometry import Polyhedron
+from compas.geometry import angle_vectors_signed
+from compas.geometry import closest_point_on_line
+from compas.geometry import dot_vectors
+from compas.geometry import intersection_plane_plane
 from compas.geometry import intersection_plane_plane_plane
 from compas.geometry import subtract_vectors
 from compas.geometry import dot_vectors
@@ -7,26 +14,13 @@
 from compas.geometry import distance_line_line
 from compas.geometry import intersection_plane_plane
 from compas.geometry import Plane
-=======
->>>>>>> 5b8081b6
 from compas.geometry import Line
-from compas.geometry import Plane
+from compas.geometry import Polyhedron
 from compas.geometry import Point
-<<<<<<< HEAD
 from compas.geometry import Vector
 from compas.geometry import Transformation
 from compas.geometry import angle_vectors_signed
 from compas.geometry import angle_vectors
-=======
-from compas.geometry import Polyhedron
-from compas.geometry import angle_vectors_signed
-from compas.geometry import closest_point_on_line
-from compas.geometry import dot_vectors
-from compas.geometry import intersection_plane_plane
-from compas.geometry import intersection_plane_plane_plane
-from compas.geometry import subtract_vectors
-
->>>>>>> 5b8081b6
 from .joint import Joint
 
 
@@ -57,7 +51,23 @@
 
     """
 
-<<<<<<< HEAD
+    @property
+    def __data__(self):
+        data_dict = {
+            "main_beam_key": self.main_beam_key,
+            "cross_beam_key": self.cross_beam_key,
+            "mill_depth": self.mill_depth,
+        }
+        data_dict.update(super(ButtJoint, self).__data__)
+        return data_dict
+
+    @classmethod
+    def __from_data__(cls, value):
+        instance = cls(**value)
+        instance.main_beam_key = value["main_beam_key"]
+        instance.cross_beam_key = value["cross_beam_key"]
+        return instance
+
     def __init__(self, main_beam=None, cross_beam=None, mill_depth=0, birdsmouth=False, **kwargs):
         super(ButtJoint, self).__init__(**kwargs)
         self.main_beam = main_beam
@@ -70,34 +80,6 @@
         self.btlx_params_cross = {}
         self.features = []
         self.test = []
-
-=======
->>>>>>> 5b8081b6
-    @property
-    def __data__(self):
-        data_dict = {
-            "main_beam_key": self.main_beam_key,
-            "cross_beam_key": self.cross_beam_key,
-            "mill_depth": self.mill_depth,
-        }
-        data_dict.update(super(ButtJoint, self).__data__)
-        return data_dict
-
-    @classmethod
-    def __from_data__(cls, value):
-        instance = cls(**value)
-        instance.main_beam_key = value["main_beam_key"]
-        instance.cross_beam_key = value["cross_beam_key"]
-        return instance
-
-    def __init__(self, main_beam=None, cross_beam=None, mill_depth=0, **kwargs):
-        super(ButtJoint, self).__init__(**kwargs)
-        self.main_beam = main_beam
-        self.cross_beam = cross_beam
-        self.main_beam_key = str(main_beam.guid) if main_beam else None
-        self.cross_beam_key = str(cross_beam.guid) if cross_beam else None
-        self.mill_depth = mill_depth
-        self.features = []
 
     @property
     def beams(self):
