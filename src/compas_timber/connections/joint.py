--- conflicted
+++ resolved
@@ -1,11 +1,8 @@
 from compas.geometry import Point
 from compas.geometry import angle_vectors
 from compas.geometry import intersection_line_line
-<<<<<<< HEAD
 from compas.geometry import distance_point_line
-=======
 from compas_model.interactions import Interaction
->>>>>>> 5b8081b6
 
 from .solver import JointTopology
 
