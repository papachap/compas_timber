from compas.geometry import intersection_line_line, intersection_line_plane, distance_point_point, angle_vectors, Vector, Point, Plane, Frame
from compas.data import Data
from compas.datastructures import Part

from compas_timber.parts.beam import Beam

# NOTE: some methods assume that for a given set of beams there is only one joint that can connect them.

class Joint(Data):
    """
    parts: beams and other parts of a joint, e.g. a dowel, a steel plate
    assembly: TimberAssembly object to which the parts belong
    """

<<<<<<< HEAD
    def __init__(self, assembly, parts):
=======
    def __init__(self, assembly, parts, frame=None):
>>>>>>> 0ea29149
        super(Joint, self).__init__()
        self.key = None
        self.frame = frame or Frame.worldXY()  # will be needed as coordinate system for structural calculations for the forces at the joint
        self.assembly = assembly

        self.assembly.add_joint(self, parts)

    @property
    def data(self):
        # omitting self.assembly to avoid circular reference
        return {
            "frame": self.frame,
            "key": self.key
        }

    @data.setter
    def data(self, value):
        self.frame = value["frame"]
        self.key = value["key"]

    def __eq__(self, other):
        return (
            isinstance(other, Joint) and
            # self.assembly == other.assembly and #not implemented yet
            self.frame == other.frame
            # TODO: add generic comparison if two lists of beams are equal
            # set(self.beams)==set(other.beams) #doesn't work because Beam not hashable
        )

    @property
    def _get_part_keys(self):
        neighbor_keys = self.assembly.graph.neighbors(self.key)
        # just double-check in case the joint-node would be somehow connecting to smth else in the graph
        return [k for k in neighbor_keys if 'part' in self.assembly.graph.node_attribute(key=k, name='type')]

    @property
    def parts(self):
        return [self.assembly.find_by_key(key) for key in self._get_part_keys]

    @property
    def beams(self):
        return [part for part in self.parts if isinstance(part, Beam)]<|MERGE_RESOLUTION|>--- conflicted
+++ resolved
@@ -12,11 +12,8 @@
     assembly: TimberAssembly object to which the parts belong
     """
 
-<<<<<<< HEAD
     def __init__(self, assembly, parts):
-=======
-    def __init__(self, assembly, parts, frame=None):
->>>>>>> 0ea29149
+
         super(Joint, self).__init__()
         self.key = None
         self.frame = frame or Frame.worldXY()  # will be needed as coordinate system for structural calculations for the forces at the joint
