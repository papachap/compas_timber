from compas.geometry import Frame
from compas_timber.connections.butt_joint import ButtJoint
from compas_timber.parts import CutFeature
from compas_timber.parts import MillVolume

from .joint import BeamJoinningError
from .solver import JointTopology


class LButtJoint(ButtJoint):
    """Represents an L-Butt type joint which joins two beam in their ends, trimming the main beam.

    This joint type is compatible with beams in L topology.

    Please use `LButtJoint.create()` to properly create an instance of this class and associate it with an assembly.

    Parameters
    ----------
    main_beam : :class:`~compas_timber.parts.Beam`
        The main beam to be joined.
    cross_beam : :class:`~compas_timber.parts.Beam`
        The cross beam to be joined.
    small_beam_butts : bool, default False
        If True, the beam with the smaller cross-section will be trimmed. Otherwise, the main beam will be trimmed.
    modify_cross : bool, default True
        If True, the cross beam will be extended to the opposite face of the main beam and cut with the same plane.
    reject_i : bool, default False
        If True, the joint will be rejected if the beams are not in I topology (i.e. main butts at crosses end).

    Attributes
    ----------
    main_beam : :class:`~compas_timber.parts.Beam`
        The main beam to be joined.
    cross_beam : :class:`~compas_timber.parts.Beam`
        The cross beam to be joined.
    small_beam_butts : bool, default False
        If True, the beam with the smaller cross-section will be trimmed. Otherwise, the main beam will be trimmed.
    modify_cross : bool, default True
        If True, the cross beam will be extended to the opposite face of the main beam and cut with the same plane.
    reject_i : bool, default False
        If True, the joint will be rejected if the beams are not in I topology (i.e. main butts at crosses end).

    """

    SUPPORTED_TOPOLOGY = JointTopology.TOPO_L

    def __init__(
        self,
        main_beam=None,
        cross_beam=None,
        mill_depth=0,
        small_beam_butts=False,
        modify_cross=True,
        reject_i=False,
        **kwargs
    ):
        super(LButtJoint, self).__init__(beams=(main_beam, cross_beam), **kwargs)

        if small_beam_butts and main_beam and cross_beam:
            if main_beam.width * main_beam.height > cross_beam.width * cross_beam.height:
                main_beam, cross_beam = cross_beam, main_beam

        self.main_beam = main_beam
        self.cross_beam = cross_beam
        self.main_beam_key = main_beam.key if main_beam else None
        self.cross_beam_key = cross_beam.key if cross_beam else None
        self.mill_depth = mill_depth
        self.modify_cross = modify_cross
        self.small_beam_butts = small_beam_butts
        self.reject_i = reject_i
        self.features = []

    @property
    def __data__(self):
        data_dict = {
            "main_beam_key": self.main_beam_key,
            "cross_beam_key": self.cross_beam_key,
            "mill_depth": self.mill_depth,
            "small_beam_butts": self.small_beam_butts,
            "modify_cross": self.modify_cross,
            "reject_i": self.reject_i,
        }
        data_dict.update(super(LButtJoint, self).__data__)
        return data_dict

    @classmethod
    def __from_data__(cls, value):
        instance = cls(
            frame=Frame.__from_data__(value["frame"]),
            key=value["key"],
            mill_depth=value["mill_depth"],
            small_beam_butts=value["small_beam_butts"],
            modify_cross=value["modify_cross"],
            reject_i=value["reject_i"],
        )
        instance.main_beam_key = value["main_beam_key"]
        instance.cross_beam_key = value["cross_beam_key"]
        return instance

<<<<<<< HEAD
    def get_main_cutting_plane(self):
        assert self.main_beam and self.cross_beam

        index, _ = self.get_face_most_towards_beam(self.main_beam, self.cross_beam, ignore_ends=False)
        if self.reject_i and index in [4, 5]:
            raise BeamJoinningError(
                beams=self.beams, joint=self, debug_info="Beams are in I topology and reject_i flag is True"
            )

        index, cfr = self.get_face_most_ortho_to_beam(self.main_beam, self.cross_beam, ignore_ends=True)
        cfr = Frame(cfr.point, cfr.xaxis, cfr.yaxis * -1.0)  # flip normal
        return cfr
=======
    # @property
    # def beams(self):
    #     return [self.main_beam, self.cross_beam]

    @property
    def joint_type(self):
        return "L-Butt"
>>>>>>> f32c9f00

    def get_cross_cutting_plane(self):
        assert self.main_beam and self.cross_beam
        _, cfr = self.get_face_most_towards_beam(self.cross_beam, self.main_beam, ignore_ends=True)
        return cfr

<<<<<<< HEAD
    def restore_beams_from_keys(self, assemly):
        """After de-serialization, resotres references to the main and cross beams saved in the assembly."""
        self.main_beam = assemly.find_by_key(self.main_beam_key)
        self.cross_beam = assemly.find_by_key(self.cross_beam_key)
        self._beams = (self.main_beam, self.cross_beam)
=======
    # def restore_beams_from_keys(self, assemly):
    #     """After de-serialization, resotres references to the main and cross beams saved in the assembly."""
    #     self.main_beam = assemly.find_by_key(self.main_beam_key)
    #     self.cross_beam = assemly.find_by_key(self.cross_beam_key)
>>>>>>> f32c9f00

    def add_features(self):
        """Adds the required extension and trimming features to both beams.

        This method is automatically called when joint is created by the call to `Joint.create()`.

        """
        assert self.main_beam and self.cross_beam  # should never happen
        if self.features:
            self.main_beam.remove_features(self.features)
        start_main, start_cross = None, None

        try:
            main_cutting_plane = self.get_main_cutting_plane()[0]
            cross_cutting_plane = self.get_cross_cutting_plane()
            start_main, end_main = self.main_beam.extension_to_plane(main_cutting_plane)
            start_cross, end_cross = self.cross_beam.extension_to_plane(cross_cutting_plane)
        except BeamJoinningError as be:
            raise be
        except AttributeError as ae:
            # I want here just the plane that caused the error
            geometries = [cross_cutting_plane] if start_main is not None else [main_cutting_plane]
            raise BeamJoinningError(beams=self.beams, joint=self, debug_info=str(ae), debug_geometries=geometries)
        except Exception as ex:
            raise BeamJoinningError(beams=self.beams, joint=self, debug_info=str(ex))

        extension_tolerance = 0.01  # TODO: this should be proportional to the unit used

        if self.modify_cross:
            self.cross_beam.add_blank_extension(
                start_cross + extension_tolerance, end_cross + extension_tolerance, self.key
            )
            f_cross = CutFeature(cross_cutting_plane)
            self.cross_beam.add_features(f_cross)
            self.features.append(f_cross)

        self.main_beam.add_blank_extension(start_main + extension_tolerance, end_main + extension_tolerance, self.key)

        f_main = CutFeature(main_cutting_plane)
        if self.mill_depth:
            self.cross_beam.add_features(MillVolume(self.subtraction_volume()))
        self.main_beam.add_features(f_main)
        self.features.append(f_main)<|MERGE_RESOLUTION|>--- conflicted
+++ resolved
@@ -97,46 +97,10 @@
         instance.cross_beam_key = value["cross_beam_key"]
         return instance
 
-<<<<<<< HEAD
-    def get_main_cutting_plane(self):
-        assert self.main_beam and self.cross_beam
-
-        index, _ = self.get_face_most_towards_beam(self.main_beam, self.cross_beam, ignore_ends=False)
-        if self.reject_i and index in [4, 5]:
-            raise BeamJoinningError(
-                beams=self.beams, joint=self, debug_info="Beams are in I topology and reject_i flag is True"
-            )
-
-        index, cfr = self.get_face_most_ortho_to_beam(self.main_beam, self.cross_beam, ignore_ends=True)
-        cfr = Frame(cfr.point, cfr.xaxis, cfr.yaxis * -1.0)  # flip normal
-        return cfr
-=======
-    # @property
-    # def beams(self):
-    #     return [self.main_beam, self.cross_beam]
-
-    @property
-    def joint_type(self):
-        return "L-Butt"
->>>>>>> f32c9f00
-
     def get_cross_cutting_plane(self):
         assert self.main_beam and self.cross_beam
         _, cfr = self.get_face_most_towards_beam(self.cross_beam, self.main_beam, ignore_ends=True)
         return cfr
-
-<<<<<<< HEAD
-    def restore_beams_from_keys(self, assemly):
-        """After de-serialization, resotres references to the main and cross beams saved in the assembly."""
-        self.main_beam = assemly.find_by_key(self.main_beam_key)
-        self.cross_beam = assemly.find_by_key(self.cross_beam_key)
-        self._beams = (self.main_beam, self.cross_beam)
-=======
-    # def restore_beams_from_keys(self, assemly):
-    #     """After de-serialization, resotres references to the main and cross beams saved in the assembly."""
-    #     self.main_beam = assemly.find_by_key(self.main_beam_key)
-    #     self.cross_beam = assemly.find_by_key(self.cross_beam_key)
->>>>>>> f32c9f00
 
     def add_features(self):
         """Adds the required extension and trimming features to both beams.
