--- conflicted
+++ resolved
@@ -34,34 +34,18 @@
 
     SUPPORTED_TOPOLOGY = JointTopology.TOPO_T
 
-<<<<<<< HEAD
     def __init__(self, main_beam=None, cross_beam=None, **kwargs):
         super(TButtJoint, self).__init__(beams=(main_beam, cross_beam), **kwargs)
-=======
-    def __init__(self, main_beam=None, cross_beam=None, mill_depth=0, gap=None, frame=None, key=None):
-        super(TButtJoint, self).__init__(frame, key)
->>>>>>> f32c9f00
         self.main_beam_key = main_beam.key if main_beam else None
         self.cross_beam_key = cross_beam.key if cross_beam else None
         self.main_beam = main_beam
         self.cross_beam = cross_beam
-<<<<<<< HEAD
-=======
-        self.mill_depth = mill_depth
-        self.gap = gap
-        self.features = []
->>>>>>> f32c9f00
 
     @property
     def __data__(self):
         data_dict = {
             "main_beam_key": self.main_beam_key,
             "cross_beam_key": self.cross_beam_key,
-<<<<<<< HEAD
-=======
-            "mill_depth": self.mill_depth,
-            "gap": self.gap,
->>>>>>> f32c9f00
         }
         data_dict.update(super(TButtJoint, self).__data__)
         return data_dict
@@ -74,25 +58,6 @@
         instance.mill_depth = value["mill_depth"]
         instance.gap = value["gap"]
         return instance
-
-<<<<<<< HEAD
-    def get_cutting_plane(self):
-        assert self.main_beam and self.cross_beam  # should never happen
-
-        _, cfr = self.get_face_most_ortho_to_beam(self.main_beam, self.cross_beam)
-        cfr = Frame(cfr.point, cfr.yaxis, cfr.xaxis)  # flip normal towards the inside of main beam
-        return cfr
-
-    def restore_beams_from_keys(self, assembly):
-        """After de-serialization, resotres references to the main and cross beams saved in the assembly."""
-        self.main_beam = assembly.find_by_key(self.main_beam_key)
-        self.cross_beam = assembly.find_by_key(self.cross_beam_key)
-        self._beams = (self.main_beam, self.cross_beam)
-=======
-    @property
-    def joint_type(self):
-        return "T-Butt"
->>>>>>> f32c9f00
 
     def add_features(self):
         """Adds the trimming plane to the main beam (no features for the cross beam).
