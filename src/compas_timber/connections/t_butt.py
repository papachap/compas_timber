--- conflicted
+++ resolved
@@ -1,12 +1,3 @@
-<<<<<<< HEAD
-from pprint import pprint
-from compas.geometry import intersection_line_line, intersection_line_plane, distance_point_point, angle_vectors
-from compas.geometry import Vector, Point, Plane
-from compas.data import Data
-from compas_timber.connections.joint import Joint
-from compas_timber.utils.helpers import are_objects_identical
-from compas_timber.utils.helpers import close
-=======
 from compas.geometry import Plane
 from compas.geometry import Point
 from compas.geometry import Vector
@@ -15,20 +6,11 @@
 from compas.geometry import distance_point_point
 from compas.geometry import intersection_line_line
 from compas.geometry import intersection_line_plane
->>>>>>> 424c2ad1
 
 from compas_timber.connections.joint import Joint
 
 
 class TButtJoint(Joint):
-<<<<<<< HEAD
-    def __init__(self, main_beam, cross_beam, assembly):
-        super(TButtJoint, self).__init__([main_beam, cross_beam], assembly)
-
-        self.main_beam_key = main_beam.key
-        self.cross_beam_key = cross_beam.key
-        self.gap = 0.0  # float, additional gap, e.g. for glue
-=======
     def __init__(self, assembly, main_beam, cross_beam):
         super(TButtJoint, self).__init__(assembly, [main_beam, cross_beam])
         self.main_beam_key = main_beam.key
@@ -51,7 +33,6 @@
         self.main_beam_key = value["main_beam_key"]
         self.cross_beam_key = value["cross_beam_key"]
         self.gap = value["gap"]
->>>>>>> 424c2ad1
 
     def __eq__(self, other):
         tol = self.assembly.tol
