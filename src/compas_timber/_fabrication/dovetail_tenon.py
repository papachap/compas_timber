--- conflicted
+++ resolved
@@ -491,11 +491,7 @@
         if point_start_x is None:
             raise ValueError("Plane does not intersect with beam.")
         start_x = distance_point_point(ref_side.point, point_start_x)
-<<<<<<< HEAD
-        # count for start_y in the start_x
-=======
         # count for start_depth and start_y in the start_x
->>>>>>> 54da4dd0
         if orientation == OrientationType.END:
             start_x -= start_y / math.tan(math.radians(angle))
         else:
