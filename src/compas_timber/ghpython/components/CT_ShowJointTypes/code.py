--- conflicted
+++ resolved
@@ -6,11 +6,7 @@
 from compas_timber.utils.compas_extra import intersection_line_line_3D
 
 
-<<<<<<< HEAD
 class ShowJointTypes(component):
-=======
-class CT_ShowJointTypes(component):
->>>>>>> e67a6949
     def RunScript(self, assembly):
         self.pt = []
         self.txt = []
