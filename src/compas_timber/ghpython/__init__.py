from .workflow import CategoryRule
from .workflow import TopologyRule
from .workflow import DirectRule
from .workflow import FeatureDefinition
<<<<<<< HEAD
from .workflow import JointOptions

=======
from .workflow import JointDefinition
>>>>>>> 015e41e6

__all__ = ["JointDefinition", "CategoryRule", "TopologyRule", "DirectRule", "FeatureDefinition", "JointOptions"]<|MERGE_RESOLUTION|>--- conflicted
+++ resolved
@@ -2,11 +2,7 @@
 from .workflow import TopologyRule
 from .workflow import DirectRule
 from .workflow import FeatureDefinition
-<<<<<<< HEAD
 from .workflow import JointOptions
-
-=======
 from .workflow import JointDefinition
->>>>>>> 015e41e6
 
 __all__ = ["JointDefinition", "CategoryRule", "TopologyRule", "DirectRule", "FeatureDefinition", "JointOptions"]